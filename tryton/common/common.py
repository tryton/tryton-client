--- conflicted
+++ resolved
@@ -100,19 +100,10 @@
         for icon in icons:
             # svg file cannot be loaded from data into a pixbuf
             svgfile = tempfile.NamedTemporaryFile()
-<<<<<<< HEAD
-            try:
-                with svgfile:
-                    svgfile.write(icon['icon'])
-                    pixbuf = gtk.gdk.pixbuf_new_from_file(svgfile.name)
-            except Exception:
-                continue
-=======
             with svgfile:
                 svgfile.write(icon['icon'])
                 svgfile.flush()
                 pixbuf = gtk.gdk.pixbuf_new_from_file(svgfile.name)
->>>>>>> 315cf868
             iconset = gtk.IconSet(pixbuf)
             self.add(icon['name'], iconset)
             self._tryton_icons.remove((icon['id'], icon['name']))
